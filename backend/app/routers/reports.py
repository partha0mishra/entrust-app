from fastapi import APIRouter, Depends, HTTPException, Query
from sqlalchemy.orm import Session
from sqlalchemy import func
from typing import List, Dict, Optional
from collections import Counter
import logging
import traceback
import asyncio
from .. import models, schemas, auth
from ..database import get_db
from ..llm_service import LLMService
from ..report_utils import save_reports, get_cached_report, check_report_exists_for_today, check_reports_path_exists, get_report_paths

router = APIRouter()
logger = logging.getLogger(__name__)


def aggregate_by_facet(
    facet_type: str,  # 'category', 'process', or 'lifecycle_stage'
    responses: List,
    questions: List
) -> Dict:
    """
    Aggregate scores by a specific facet (category, process, or lifecycle_stage)
    Returns dict with facet values as keys and their statistics
    """
    facet_data = {}

    # Get unique facet values
    facet_values = set()
    for q in questions:
        facet_value = getattr(q, facet_type, None)
        if facet_value:
            facet_values.add(facet_value)

    for facet_value in facet_values:
        # Get questions for this facet
        facet_questions = [q for q in questions if getattr(q, facet_type, None) == facet_value]
        facet_question_ids = [q.id for q in facet_questions]

        # Get responses for these questions
        facet_responses = [r for r in responses if r.question_id in facet_question_ids]

        # Calculate scores
        numeric_scores = [
            float(r.score) for r in facet_responses
            if r.score and r.score != 'NA'
        ]

        # Get comments
        comments = [r.comment for r in facet_responses if r.comment]

        # Get unique respondents
        respondent_count = len(set(r.user_id for r in facet_responses))

        if numeric_scores:
            # Calculate score distribution
            high_scores = [s for s in numeric_scores if s >= 8.0]
            medium_scores = [s for s in numeric_scores if 5.0 <= s < 8.0]
            low_scores = [s for s in numeric_scores if s < 5.0]

            total_scores = len(numeric_scores)
            pct_high = round((len(high_scores) / total_scores * 100), 1) if total_scores > 0 else 0
            pct_medium = round((len(medium_scores) / total_scores * 100), 1) if total_scores > 0 else 0
            pct_low = round((len(low_scores) / total_scores * 100), 1) if total_scores > 0 else 0

            facet_data[facet_value] = {
                'name': facet_value,
                'avg_score': round(sum(numeric_scores) / len(numeric_scores), 2),
                'min_score': round(min(numeric_scores), 2),
                'max_score': round(max(numeric_scores), 2),
                'count': len(numeric_scores),
                'respondents': respondent_count,
                'comments': comments,
                # Score distribution
                'score_distribution': {
                    'high_count': len(high_scores),
                    'medium_count': len(medium_scores),
                    'low_count': len(low_scores),
                    'pct_high': pct_high,
                    'pct_medium': pct_medium,
                    'pct_low': pct_low
                },
                'questions': [
                    {
                        'text': q.text,
                        'question_id': q.question_id
                    }
                    for q in facet_questions
                ]
            }
        else:
            facet_data[facet_value] = {
                'name': facet_value,
                'avg_score': None,
                'min_score': None,
                'max_score': None,
                'count': 0,
                'respondents': 0,
                'comments': [],
                # Score distribution
                'score_distribution': {
                    'high_count': 0,
                    'medium_count': 0,
                    'low_count': 0,
                    'pct_high': 0,
                    'pct_medium': 0,
                    'pct_low': 0
                },
                'questions': [
                    {
                        'text': q.text,
                        'question_id': q.question_id
                    }
                    for q in facet_questions
                ]
            }

    return facet_data


def analyze_comments_basic(all_comments: List[str]) -> Dict:
    """
    Perform basic comment analysis without LLM
    Returns word frequency, basic statistics, and simple sentiment analysis
    """
    if not all_comments:
        return {
            'total_comments': 0,
            'word_frequency': {},
            'avg_comment_length': 0,
            'positive_count': 0,
            'negative_count': 0,
            'neutral_count': 0,
            'positive_words': [],
            'negative_words': []
        }

    # Word frequency analysis
    # Remove common stop words
    stop_words = {
        'the', 'a', 'an', 'and', 'or', 'but', 'in', 'on', 'at', 'to', 'for',
        'of', 'with', 'is', 'are', 'was', 'were', 'be', 'been', 'being',
        'have', 'has', 'had', 'do', 'does', 'did', 'will', 'would', 'should',
        'could', 'may', 'might', 'can', 'this', 'that', 'these', 'those',
        'i', 'you', 'he', 'she', 'it', 'we', 'they', 'what', 'which', 'who',
        'when', 'where', 'why', 'how', 'not', 'no', 'yes',
        # Additional stop words
        'some', 'there', 'its', 'their', 'our', 'your', 'my', 'his', 'her',
        'them', 'us', 'me', 'him', 'from', 'into', 'out', 'up', 'down',
        'over', 'under', 'about', 'just', 'very', 'so', 'than', 'too',
        'also', 'only', 'other', 'such', 'more', 'most', 'much', 'many',
        'any', 'all', 'both', 'each', 'few', 'as', 'by', 'if', 'then',
        'because', 'while', 'after', 'before', 'since', 'until', 'through',
        'during', 'within', 'without', 'between', 'among'
    }

    word_counter = Counter()
    total_length = 0
    all_meaningful_words = []

    for comment in all_comments:
        total_length += len(comment)
        # Simple word tokenization
        words = comment.lower().split()
        # Filter out stop words and short words
        meaningful_words = [
            w.strip('.,!?;:()[]{}"\'-')
            for w in words
            if len(w) > 3 and w.lower() not in stop_words
        ]
        word_counter.update(meaningful_words)
        all_meaningful_words.append(meaningful_words)

    # Get top 20 words
    top_words = dict(word_counter.most_common(20))

    # Simple sentiment analysis using keyword matching
    positive_keywords = {
        'good', 'great', 'excellent', 'amazing', 'wonderful', 'fantastic', 'awesome',
        'strong', 'effective', 'efficient', 'helpful', 'useful', 'valuable', 'benefit',
        'improved', 'improvement', 'better', 'best', 'well', 'clear', 'easy', 'simple',
        'comprehensive', 'robust', 'reliable', 'satisfied', 'satisfaction', 'success',
        'successful', 'positive', 'progress', 'advanced', 'quality', 'sound'
    }

    negative_keywords = {
        'poor', 'bad', 'terrible', 'awful', 'horrible', 'worst', 'weak', 'ineffective',
        'inefficient', 'useless', 'lacking', 'missing', 'inadequate', 'insufficient',
        'issue', 'issues', 'problem', 'problems', 'concern', 'concerns', 'challenge',
        'challenges', 'difficulty', 'difficult', 'hard', 'complicated', 'complex',
        'confusing', 'unclear', 'inconsistent', 'incomplete', 'limited', 'lack',
        'need', 'needs', 'require', 'required', 'should', 'must', 'gap', 'gaps'
    }

    positive_count = 0
    negative_count = 0
    neutral_count = 0
    positive_comment_words = Counter()
    negative_comment_words = Counter()

    for idx, comment in enumerate(all_comments):
        comment_lower = comment.lower()
        words_in_comment = set(comment_lower.split())

        # Check for positive and negative keywords
        has_positive = any(keyword in words_in_comment for keyword in positive_keywords)
        has_negative = any(keyword in words_in_comment for keyword in negative_keywords)

        if has_positive and not has_negative:
            positive_count += 1
            # Track words from positive comments
            if idx < len(all_meaningful_words):
                positive_comment_words.update(all_meaningful_words[idx])
        elif has_negative and not has_positive:
            negative_count += 1
            # Track words from negative comments
            if idx < len(all_meaningful_words):
                negative_comment_words.update(all_meaningful_words[idx])
        else:
            neutral_count += 1

    return {
        'total_comments': len(all_comments),
        'word_frequency': top_words,
        'avg_comment_length': round(total_length / len(all_comments), 1) if all_comments else 0,
        'positive_count': positive_count,
        'negative_count': negative_count,
        'neutral_count': neutral_count,
        'positive_words': dict(positive_comment_words.most_common(10)),
        'negative_words': dict(negative_comment_words.most_common(10))
    }

@router.get("/customers")
def get_customers_with_surveys(
    db: Session = Depends(get_db),
    current_user: models.User = Depends(auth.get_current_user)
):
    """
    Get list of all customers that have surveys.
    Sales and Admin users can see all customers, CXO can see only their own.
    """
    query = db.query(models.Customer).filter(
        models.Customer.is_deleted == False
    )
    
    # Filter by customer_id for CXO users
    if current_user.user_type == models.UserType.CXO and current_user.customer_id:
        query = query.filter(models.Customer.id == current_user.customer_id)
    
    customers = query.all()
    
    # Include all customers, but mark which ones have surveys
    result = []
    for customer in customers:
        survey = db.query(models.Survey).filter(
            models.Survey.customer_id == customer.id
        ).first()
        
        result.append({
            "id": customer.id,
            "customer_code": customer.customer_code,
            "name": customer.name,
            "has_survey": survey is not None,
            "survey_status": survey.status if survey else None
        })
    
    # Debug: Log the results
    import logging
    logger = logging.getLogger(__name__)
    logger.info(f"User {current_user.user_id} ({current_user.user_type}) - Found {len(result)} customers with surveys")
    logger.info(f"Customers: {[c['name'] for c in result]}")
    
    return result


@router.get("/customer/{customer_id}/dimensions")
def get_dimension_reports(
    customer_id: int,
    db: Session = Depends(get_db),
    current_user: models.User = Depends(auth.get_current_user)
):
    if current_user.user_type == models.UserType.PARTICIPANT:
        raise HTTPException(status_code=403, detail="Participants cannot view reports")

    # Sales, Admin, and CXO can view reports
    if current_user.user_type not in [models.UserType.SALES, models.UserType.SYSTEM_ADMIN, models.UserType.CXO]:
        raise HTTPException(status_code=403, detail="You do not have permission to view reports")

    survey = db.query(models.Survey).filter(
        models.Survey.customer_id == customer_id
    ).first()

    if not survey:
        return {"message": "No survey data available"}

    dimensions = db.query(models.Question.dimension).distinct().all()
    return [{"dimension": d[0]} for d in dimensions]


@router.get("/customer/{customer_id}/dimension/{dimension}")
async def get_dimension_report(
    customer_id: int,
    dimension: str,
    force_regenerate: bool = Query(False, description="Force regeneration of report even if cached version exists"),
    db: Session = Depends(get_db),
    current_user: models.User = Depends(auth.get_current_user)
):
    if current_user.user_type == models.UserType.PARTICIPANT:
        raise HTTPException(status_code=403, detail="Participants cannot view reports")

    # Sales, Admin, and CXO can view reports
    if current_user.user_type not in [models.UserType.SALES, models.UserType.SYSTEM_ADMIN, models.UserType.CXO]:
        raise HTTPException(status_code=403, detail="You do not have permission to view reports")

    survey = db.query(models.Survey).filter(
        models.Survey.customer_id == customer_id
    ).first()

    if not survey:
        return {"error": "No survey data available"}

    # Get customer information
    customer = db.query(models.Customer).filter(
        models.Customer.id == customer_id
    ).first()

    if not customer:
        return {"error": "Customer not found"}

    # Check for cached report if not forcing regeneration
    if not force_regenerate:
        cached_report = get_cached_report(customer.customer_code, dimension, survey.updated_at)
        if cached_report:
            logger.info(f"Returning cached report for {customer.customer_code}/{dimension}")
            return cached_report

    questions = db.query(models.Question).filter(
        models.Question.dimension == dimension
    ).all()

    # Get all responses for this dimension
    all_responses = db.query(models.SurveyResponse).join(
        models.Question
    ).filter(
        models.SurveyResponse.survey_id == survey.id,
        models.Question.dimension == dimension,
        models.SurveyResponse.score.isnot(None)
    ).all()

    total_users = db.query(models.User).filter(
        models.User.customer_id == customer_id,
        models.User.user_type.in_([models.UserType.CXO, models.UserType.PARTICIPANT]),
        models.User.is_deleted == False
    ).count()

    # Overall metrics calculation
    all_numeric_scores = [float(r.score) for r in all_responses if r.score and r.score != 'NA']
    all_comments = [r.comment for r in all_responses if r.comment]
    total_respondents = len(set(r.user_id for r in all_responses))

    overall_metrics = {
        'avg_score': round(sum(all_numeric_scores) / len(all_numeric_scores), 2) if all_numeric_scores else None,
        'min_score': round(min(all_numeric_scores), 2) if all_numeric_scores else None,
        'max_score': round(max(all_numeric_scores), 2) if all_numeric_scores else None,
        'total_responses': len(all_numeric_scores),
        'total_respondents': total_respondents,
        'total_users': total_users,
        'response_rate': f"{round((total_respondents / total_users * 100), 1)}%" if total_users > 0 else "0%"
    }

    # Question-level data
    report_data = []
    questions_for_llm = []

    for question in questions:
        responses = [r for r in all_responses if r.question_id == question.id]

        responded_count = len(set(r.user_id for r in responses))

        numeric_scores = [float(r.score) for r in responses if r.score and r.score != 'NA']
        comments = [r.comment for r in responses if r.comment]

        min_score = min(numeric_scores) if numeric_scores else None
        max_score = max(numeric_scores) if numeric_scores else None
        avg_score = sum(numeric_scores) / len(numeric_scores) if numeric_scores else None

        report_data.append({
            "question": question.text,
            "question_id": question.question_id,
            "category": question.category,
            "process": question.process,
            "lifecycle_stage": question.lifecycle_stage,
            "responded": f"{responded_count}/{total_users}",
            "min_score": min_score,
            "max_score": max_score,
            "avg_score": round(avg_score, 2) if avg_score else None
        })

        questions_for_llm.append({
            "text": question.text,
            "avg_score": round(avg_score, 2) if avg_score else "N/A",
            "comments": comments,
            "category": question.category,
            "process": question.process,
            "lifecycle_stage": question.lifecycle_stage
        })

    # Multi-faceted aggregation
    category_analysis = aggregate_by_facet('category', all_responses, questions)
    process_analysis = aggregate_by_facet('process', all_responses, questions)
    lifecycle_analysis = aggregate_by_facet('lifecycle_stage', all_responses, questions)

    # Comment analysis
    comment_insights = analyze_comments_basic(all_comments)

    # Get LLM config
    llm_config = db.query(models.LLMConfig).filter(
        models.LLMConfig.purpose == dimension
    ).first()

    if not llm_config:
        llm_config = db.query(models.LLMConfig).filter(
            models.LLMConfig.purpose == "Default"
        ).first()

    # Generate dimension-level LLM analysis
    # Use asyncio.create_task to run LLM call in background - don't block the response
    dimension_llm_analysis = None
    rag_context = None
    llm_error = None

    # Log LLM config status for debugging
    if llm_config:
        logger.info(f"LLM config found for dimension '{dimension}': status='{llm_config.status}', provider='{llm_config.provider_type}', model='{llm_config.azure_deployment_name if llm_config.provider_type == models.LLMProviderType.AZURE else (llm_config.aws_model_id if llm_config.provider_type == models.LLMProviderType.BEDROCK else llm_config.model_name)}'")
        if llm_config.status != "Success":
            logger.warning(f"LLM config status is '{llm_config.status}' - LLM analysis will be skipped. Please test the connection first.")
    else:
        logger.warning(f"No LLM config found for dimension '{dimension}' - using Default config if available")

    if llm_config and llm_config.status == "Success":
        try:
            # Run LLM call with timeout to prevent hanging
            # With thinking mode enabled, Claude can take 20+ minutes for complex analysis
            # Check if thinking mode is enabled to adjust timeout
            is_thinking_mode = getattr(llm_config, 'aws_thinking_mode', None) == 'enabled'
            timeout_seconds = 1800.0 if is_thinking_mode else 300.0  # 30 min for thinking, 5 min for non-thinking (should be much faster with 8000 max_tokens)
            
            try:
                llm_response = await asyncio.wait_for(
                    LLMService.generate_deep_dimension_analysis(
                        llm_config,
                        dimension,
                        overall_metrics,
                        questions_for_llm,
                        category_analysis,
                        process_analysis,
                        lifecycle_analysis
                    ),
                    timeout=timeout_seconds
                )
                if llm_response.get("success"):
                    dimension_llm_analysis = llm_response.get("content")
                    rag_context = llm_response.get("rag_context")  # Capture RAG context
                else:
                    llm_error = llm_response.get("error")
                    logger.error(f"LLM analysis failed for dimension {dimension}: {llm_error}")
            except asyncio.TimeoutError:
                timeout_minutes = int(timeout_seconds / 60)
                llm_error = f"LLM analysis timed out after {timeout_minutes} minutes. {'With thinking mode enabled, this can take 20-30 minutes. ' if is_thinking_mode else ''}Please try again or check LLM configuration."
                logger.error(f"LLM analysis timed out for dimension {dimension} after {timeout_minutes} minutes (thinking_mode={is_thinking_mode})")
        except Exception as e:
            llm_error = str(e)
            logger.error(f"Exception generating dimension LLM analysis for {dimension}: {str(e)}\n{traceback.format_exc()}")

    # Generate facet-level LLM analyses
    category_llm_analyses = {}
    process_llm_analyses = {}
    lifecycle_llm_analyses = {}

    # Facet-level analyses provide detailed insights by category, process, and lifecycle stage
    # These analyses enhance report quality by providing granular insights
    if llm_config and llm_config.status == "Success":
        is_thinking_mode = getattr(llm_config, 'aws_thinking_mode', None) == 'enabled'
        # Increase timeout for thinking mode, use reasonable timeout for standard mode
        facet_timeout = 600.0 if is_thinking_mode else 300.0  # 10 min for thinking, 5 min for standard
        
        logger.info(f"Generating facet-level analyses for dimension {dimension} (timeout={facet_timeout}s, thinking_mode={is_thinking_mode})")
        
        # Category analyses
        for category_name, category_data in category_analysis.items():
            try:
                llm_response = await asyncio.wait_for(
                    LLMService.analyze_facet(
                        llm_config,
                        'category',
                        category_name,
                        category_data
                    ),
                    timeout=facet_timeout
                )
                if llm_response.get("success"):
                    category_llm_analyses[category_name] = llm_response.get("content")
                    logger.info(f"✓ Category analysis completed for {category_name}")
                else:
                    logger.warning(f"Category analysis failed for {category_name}: {llm_response.get('error', 'Unknown error')}")
            except asyncio.TimeoutError:
                logger.warning(f"Category analysis timed out for {category_name} after {facet_timeout}s")
            except Exception as e:
                logger.error(f"Category analysis error for {category_name}: {str(e)}")

        # Process analyses
        for process_name, process_data in process_analysis.items():
            try:
                llm_response = await asyncio.wait_for(
                    LLMService.analyze_facet(
                        llm_config,
                        'process',
                        process_name,
                        process_data
                    ),
                    timeout=facet_timeout
                )
                if llm_response.get("success"):
                    process_llm_analyses[process_name] = llm_response.get("content")
                    logger.info(f"✓ Process analysis completed for {process_name}")
                else:
                    logger.warning(f"Process analysis failed for {process_name}: {llm_response.get('error', 'Unknown error')}")
            except asyncio.TimeoutError:
                logger.warning(f"Process analysis timed out for {process_name} after {facet_timeout}s")
            except Exception as e:
                logger.error(f"Process analysis error for {process_name}: {str(e)}")

        # Lifecycle analyses
        for lifecycle_name, lifecycle_data in lifecycle_analysis.items():
            try:
                llm_response = await asyncio.wait_for(
                    LLMService.analyze_facet(
                        llm_config,
                        'lifecycle_stage',
                        lifecycle_name,
                        lifecycle_data
                    ),
                    timeout=facet_timeout
                )
                if llm_response.get("success"):
                    lifecycle_llm_analyses[lifecycle_name] = llm_response.get("content")
                    logger.info(f"✓ Lifecycle analysis completed for {lifecycle_name}")
                else:
                    logger.warning(f"Lifecycle analysis failed for {lifecycle_name}: {llm_response.get('error', 'Unknown error')}")
            except asyncio.TimeoutError:
                logger.warning(f"Lifecycle analysis timed out for {lifecycle_name} after {facet_timeout}s")
            except Exception as e:
                logger.error(f"Lifecycle analysis error for {lifecycle_name}: {str(e)}")
        
        logger.info(f"Facet analysis summary: {len(category_llm_analyses)} categories, {len(process_llm_analyses)} processes, {len(lifecycle_llm_analyses)} lifecycle stages")

    # Generate comment sentiment analysis with LLM
    comment_llm_analysis = None
    if llm_config and llm_config.status == "Success" and all_comments:
        try:
            llm_response = await asyncio.wait_for(
                LLMService.analyze_comments_sentiment(
                    llm_config,
                    all_comments
                ),
                timeout=300.0  # 5 minute timeout
            )
            if llm_response.get("success"):
                comment_llm_analysis = llm_response.get("content")
        except (asyncio.TimeoutError, Exception):
            pass  # Silently skip if analysis fails or times out

    # Prepare report data
    report_response = {
        "dimension": dimension,
        "overall_metrics": overall_metrics,
        "questions": report_data,

        # Multi-faceted analysis
        "category_analysis": category_analysis,
        "process_analysis": process_analysis,
        "lifecycle_analysis": lifecycle_analysis,

        # Comment insights
        "comment_insights": {
            **comment_insights,
            "llm_analysis": comment_llm_analysis
        },

        # LLM analyses
        "dimension_llm_analysis": dimension_llm_analysis,
        "category_llm_analyses": category_llm_analyses,
        "process_llm_analyses": process_llm_analyses,
        "lifecycle_llm_analyses": lifecycle_llm_analyses,

        # RAG context
        "rag_context": rag_context,

        "llm_error": llm_error if llm_error else ("Orchestrate LLM not configured or test not successful" if not (llm_config and llm_config.status == "Success") else None)
    }

    # Save reports to disk (markdown and JSON) using customer storage configuration
    try:
        save_result = save_reports(
            customer_code=customer.customer_code,
            customer_name=customer.name,
            dimension=dimension,
            report_data=report_response,
<<<<<<< HEAD
            rag_context=None,  # TODO: Add RAG context if available
            customer=customer  # Pass customer for storage configuration
=======
            rag_context=rag_context  # Pass RAG context retrieved from LLM analysis
>>>>>>> 9a3b6f8e
        )
        if save_result.get('error'):
            logger.warning(f"Report save had issues: {save_result['error']}")
        else:
            storage_type = save_result.get('storage_type', 'LOCAL')
            logger.info(f"Reports saved to {storage_type}: MD={save_result.get('markdown_path')}, JSON={save_result.get('json_path')}")
    except Exception as e:
        logger.error(f"Failed to save reports: {str(e)}")
        # Don't fail the request if saving fails

    return report_response


@router.get("/customer/{customer_id}/overall")
async def get_overall_report(
    customer_id: int,
    force_regenerate: bool = Query(False, description="Force regeneration of report even if cached version exists"),
    db: Session = Depends(get_db),
    current_user: models.User = Depends(auth.get_current_user)
):
    if current_user.user_type == models.UserType.PARTICIPANT:
        raise HTTPException(status_code=403, detail="Participants cannot view reports")

    # Sales, Admin, and CXO can view reports
    if current_user.user_type not in [models.UserType.SALES, models.UserType.SYSTEM_ADMIN, models.UserType.CXO]:
        raise HTTPException(status_code=403, detail="You do not have permission to view reports")

    survey = db.query(models.Survey).filter(
        models.Survey.customer_id == customer_id
    ).first()

    if not survey:
        return {"error": "No survey data available"}

    customer = db.query(models.Customer).filter(
        models.Customer.id == customer_id
    ).first()

    if not customer:
        return {"error": "Customer not found"}

    # Check for cached report if not forcing regeneration
    if not force_regenerate:
        cached_report = get_cached_report(customer.customer_code, "Overall", survey.updated_at)
        if cached_report:
            logger.info(f"Returning cached overall report for {customer.customer_code}")
            return cached_report

    dimensions_query = db.query(models.Question.dimension).distinct().all()
    dimensions = [d[0] for d in dimensions_query]
    
    total_users = db.query(models.User).filter(
        models.User.customer_id == customer_id,
        models.User.user_type.in_([models.UserType.CXO, models.UserType.PARTICIPANT]),
        models.User.is_deleted == False
    ).count()
    
    overall_stats = {
        "total_questions": 0,
        "total_responses": 0,
        "avg_score_overall": 0,
        "dimensions": []
    }
    
    dimension_summaries = {}
    
    for dimension in dimensions:
        questions = db.query(models.Question).filter(
            models.Question.dimension == dimension
        ).all()
        
        question_count = len(questions)
        overall_stats["total_questions"] += question_count
        
        dimension_data = {
            "dimension": dimension,
            "question_count": question_count,
            "responses": [],
            "avg_score": None,
            "min_score": None,
            "max_score": None
        }
        
        questions_for_llm = []
        all_scores = []
        
        for question in questions:
            responses = db.query(models.SurveyResponse).filter(
                models.SurveyResponse.survey_id == survey.id,
                models.SurveyResponse.question_id == question.id,
                models.SurveyResponse.score.isnot(None)
            ).all()
            
            responded_count = len(set(r.user_id for r in responses))
            overall_stats["total_responses"] += responded_count
            
            numeric_scores = [float(r.score) for r in responses if r.score and r.score != 'NA']
            comments = [r.comment for r in responses if r.comment]
            all_scores.extend(numeric_scores)
            
            min_score = min(numeric_scores) if numeric_scores else None
            max_score = max(numeric_scores) if numeric_scores else None
            avg_score = sum(numeric_scores) / len(numeric_scores) if numeric_scores else None
            
            dimension_data["responses"].append({
                "question": question.text,
                "responded": f"{responded_count}/{total_users}",
                "min_score": min_score,
                "max_score": max_score,
                "avg_score": round(avg_score, 2) if avg_score else None
            })
            
            questions_for_llm.append({
                "text": question.text,
                "avg_score": round(avg_score, 2) if avg_score else "N/A",
                "comments": comments
            })
        
        if all_scores:
            dimension_data["avg_score"] = round(sum(all_scores) / len(all_scores), 2)
            dimension_data["min_score"] = round(min(all_scores), 2)
            dimension_data["max_score"] = round(max(all_scores), 2)
        
        overall_stats["dimensions"].append(dimension_data)
        
        # Generate dimension summary for overall report
        try:
            llm_config = db.query(models.LLMConfig).filter(
                models.LLMConfig.purpose == dimension
            ).first()
            
            # If dimension-specific config doesn't exist or is not tested, fall back to Default
            if not llm_config or (llm_config and llm_config.status != "Success"):
                llm_config = db.query(models.LLMConfig).filter(
                    models.LLMConfig.purpose == "Default"
                ).first()
            
            if llm_config and llm_config.status == "Success":
                llm_response = await LLMService.generate_dimension_summary(
                    llm_config,
                    dimension,
                    questions_for_llm
                )

                if llm_response.get("success"):
                    dimension_summaries[dimension] = llm_response.get("final_summary", "Summary generation failed")
                else:
                    dimension_summaries[dimension] = f"Error: {llm_response.get('error', 'Unknown error')}"
            else:
                dimension_summaries[dimension] = "LLM not configured or test not successful"
        except Exception as e:
            dimension_summaries[dimension] = f"Error generating summary: {str(e)}"
    
    # Calculate overall average
    all_dimension_scores = []
    for dim_data in overall_stats["dimensions"]:
        if dim_data["avg_score"]:
            all_dimension_scores.append(dim_data["avg_score"])
    
    if all_dimension_scores:
        overall_stats["avg_score_overall"] = round(sum(all_dimension_scores) / len(all_dimension_scores), 2)
    
    # Generate overall summary using Orchestrate LLM
    overall_summary = None
    overall_error = None
    
    try:
        orchestrate_llm = db.query(models.LLMConfig).filter(
            models.LLMConfig.purpose == "Orchestrate"
        ).first()
        
        if not orchestrate_llm:
            orchestrate_llm = db.query(models.LLMConfig).filter(
                models.LLMConfig.purpose == "Default"
            ).first()
        
        logger.info(f"Orchestrate LLM check: found={orchestrate_llm is not None}, status={orchestrate_llm.status if orchestrate_llm else 'None'}, dimension_summaries_count={len(dimension_summaries)}")
        
        if orchestrate_llm and orchestrate_llm.status == "Success":
            # Check if we have valid dimension summaries (not all error messages)
            valid_summaries = {k: v for k, v in dimension_summaries.items() 
                             if v and not v.startswith("LLM not configured") and not v.startswith("Error:")}
            
            if not valid_summaries:
                overall_error = "No valid dimension summaries available. Please ensure at least one dimension has a tested LLM configuration."
                logger.warning(f"All dimension summaries are errors: {list(dimension_summaries.values())}")
            else:
                # Use only valid summaries for overall report
                llm_response = await LLMService.generate_overall_summary(
                    orchestrate_llm,
                    valid_summaries
                )

                if llm_response.get("success"):
                    # generate_overall_summary returns "markdown_content" not "content"
                    overall_summary = llm_response.get("markdown_content") or llm_response.get("content")
                else:
                    overall_error = llm_response.get("error")
                    logger.error(f"LLM overall summary generation failed: {overall_error}")
        else:
            overall_error = "Orchestrate LLM not configured or test not successful"
            logger.warning(f"Orchestrate LLM not available: status={orchestrate_llm.status if orchestrate_llm else 'None'}")
    except Exception as e:
        overall_error = str(e)
        logger.error(f"Exception generating overall summary: {str(e)}\n{traceback.format_exc()}")
    
    # Aggregate dimension-level data for cross-dimension analysis
    all_dimension_data = []
    aggregated_rag_contexts = {}

    for dim_data in overall_stats["dimensions"]:
        if dim_data["avg_score"] is not None:
            all_dimension_data.append({
                "dimension": dim_data["dimension"],
                "avg_score": dim_data["avg_score"],
                "min_score": dim_data["min_score"],
                "max_score": dim_data["max_score"],
                "question_count": dim_data["question_count"]
            })

    # Prepare comprehensive report data (matching dimension report structure)
    report_response = {
        "dimension": "Overall",
        "customer_code": customer.customer_code if customer else None,
        "customer_name": customer.name if customer else None,
        "survey_status": survey.status,
        "submitted_at": survey.submitted_at.isoformat() if survey.submitted_at else None,
        "total_participants": total_users,

        # Overall metrics (similar to dimension reports)
        "overall_metrics": {
            "avg_score": overall_stats["avg_score_overall"],
            "response_rate": f"{round((total_users / total_users * 100) if total_users > 0 else 0, 1)}%",
            "total_responses": overall_stats["total_responses"],
            "total_respondents": total_users,
            "total_users": total_users,
            "total_questions": overall_stats["total_questions"],
            "total_dimensions": len(dimensions)
        },

        # Main analysis content
        "overall_summary": overall_summary,
        "dimension_llm_analysis": overall_summary,  # Use overall_summary as main analysis

        # Dimension-level data for visualizations
        "overall_stats": overall_stats,
        "dimension_summaries": dimension_summaries,
        "dimension_comparison": all_dimension_data,

        # Aggregated RAG contexts from dimension analyses
        "rag_context": aggregated_rag_contexts if aggregated_rag_contexts else None,

        # Error tracking
        "llm_error": overall_error,
        "overall_error": overall_error
    }

    # Save reports to disk (markdown and JSON) using customer storage configuration
    try:
        save_result = save_reports(
            customer_code=customer.customer_code,
            customer_name=customer.name,
            dimension="Overall",
            report_data=report_response,
<<<<<<< HEAD
            rag_context=None,  # TODO: Add RAG context if available
            customer=customer  # Pass customer for storage configuration
=======
            rag_context=None  # RAG context is dimension-specific, not applicable for overall report
>>>>>>> 9a3b6f8e
        )
        if save_result.get('error'):
            logger.warning(f"Report save had issues: {save_result['error']}")
        else:
            storage_type = save_result.get('storage_type', 'LOCAL')
            logger.info(f"Overall reports saved to {storage_type}: MD={save_result.get('markdown_path')}, JSON={save_result.get('json_path')}")
    except Exception as e:
        logger.error(f"Failed to save overall reports: {str(e)}")
        # Don't fail the request if saving fails

    return report_response


@router.get("/customer/{customer_id}/reports/check-availability")
def check_reports_availability(
    customer_id: int,
    db: Session = Depends(get_db),
    current_user: models.User = Depends(auth.require_report_access)
):
    """
    Check which reports exist for today for all dimensions
    Only accessible by CXO and Sales roles
    """
    # Check if customer exists
    customer = db.query(models.Customer).filter(models.Customer.id == customer_id).first()
    if not customer:
        raise HTTPException(status_code=404, detail="Customer not found")

    # Check if user has access to this customer
    if current_user.user_type == models.UserType.SALES and current_user.customer_id != customer_id:
        raise HTTPException(status_code=403, detail="Access denied to this customer's reports")

    # Get all dimensions
    dimensions = db.query(models.Question.dimension).distinct().all()
    dimension_list = [d[0] for d in dimensions]
    dimension_list.append("Overall")  # Add overall report

    # Check folder path
    folder_path_exists = check_reports_path_exists()

    # Check availability for each dimension
    availability = {}
    for dimension in dimension_list:
        availability[dimension] = check_report_exists_for_today(
            customer_code=customer.customer_code,
            dimension=dimension
        )

    return {
        "customer_code": customer.customer_code,
        "customer_name": customer.name,
        "folder_path_exists": folder_path_exists,
        "reports_base_path": "/app/entrust" if folder_path_exists else None,
        "availability": availability
    }


@router.get("/customer/{customer_id}/reports/html/{dimension}")
def get_html_report(
    customer_id: int,
    dimension: str,
    db: Session = Depends(get_db),
    current_user: models.User = Depends(auth.require_report_access)
):
    """
    Get the HTML report for a specific dimension
    Only accessible by CXO and Sales roles
    """
    from fastapi.responses import HTMLResponse
    import os

    # Check if customer exists
    customer = db.query(models.Customer).filter(models.Customer.id == customer_id).first()
    if not customer:
        raise HTTPException(status_code=404, detail="Customer not found")

    # Check if user has access to this customer
    if current_user.user_type == models.UserType.SALES and current_user.customer_id != customer_id:
        raise HTTPException(status_code=403, detail="Access denied to this customer's reports")

    # Check if base path exists
    if not check_reports_path_exists():
        raise HTTPException(status_code=404, detail="Reports folder not found. Please create the folder first.")

    # Get report paths
    paths = get_report_paths(customer.customer_code, dimension)
    html_path = paths.get('html')

    # Check if HTML report exists
    if not html_path or not os.path.exists(html_path):
        raise HTTPException(status_code=404, detail=f"HTML report not found for {dimension}. Please generate the report first.")

    # Read HTML content and return as response
    try:
        with open(html_path, 'r', encoding='utf-8') as f:
            html_content = f.read()

        # Add security headers
        return HTMLResponse(
            content=html_content,
            headers={
                "Content-Security-Policy": "default-src 'self' 'unsafe-inline'; script-src 'none'; object-src 'none';",
                "X-Content-Type-Options": "nosniff",
                "X-Frame-Options": "DENY"
            }
        )
    except Exception as e:
        logger.error(f"Error reading HTML report for customer {customer_id}, dimension {dimension}: {str(e)}")
        raise HTTPException(status_code=500, detail="Error reading HTML report. Please contact support.")<|MERGE_RESOLUTION|>--- conflicted
+++ resolved
@@ -607,12 +607,8 @@
             customer_name=customer.name,
             dimension=dimension,
             report_data=report_response,
-<<<<<<< HEAD
-            rag_context=None,  # TODO: Add RAG context if available
+            rag_context=rag_context,  # Pass RAG context retrieved from LLM analysis
             customer=customer  # Pass customer for storage configuration
-=======
-            rag_context=rag_context  # Pass RAG context retrieved from LLM analysis
->>>>>>> 9a3b6f8e
         )
         if save_result.get('error'):
             logger.warning(f"Report save had issues: {save_result['error']}")
@@ -877,12 +873,8 @@
             customer_name=customer.name,
             dimension="Overall",
             report_data=report_response,
-<<<<<<< HEAD
-            rag_context=None,  # TODO: Add RAG context if available
+            rag_context=None,  # RAG context is dimension-specific, not applicable for overall report
             customer=customer  # Pass customer for storage configuration
-=======
-            rag_context=None  # RAG context is dimension-specific, not applicable for overall report
->>>>>>> 9a3b6f8e
         )
         if save_result.get('error'):
             logger.warning(f"Report save had issues: {save_result['error']}")

import os
import json
import logging
import traceback
from datetime import datetime
from typing import Dict, Optional, List
from pathlib import Path
<<<<<<< HEAD
from .storage_service import StorageService
=======
from decimal import Decimal
>>>>>>> 9a3b6f8e

logger = logging.getLogger(__name__)


class DateTimeEncoder(json.JSONEncoder):
    """Custom JSON encoder that handles datetime, Decimal, and other non-serializable types"""
    def default(self, obj):
        if isinstance(obj, datetime):
            return obj.isoformat()
        if isinstance(obj, Decimal):
            return float(obj)
        if hasattr(obj, '__dict__'):
            return obj.__dict__
        return super().default(obj)

# Base path for reports - mounted at /app/entrust in Docker
REPORTS_BASE_PATH = "/app/entrust"

# Dimension mapping with underscores to avoid spaces
<<<<<<< HEAD
# Maps actual dimension names from database to filename-safe format
DIMENSION_MAP = {
=======
# Supports both with and without "Data" prefix
DIMENSION_MAP = {
    # With "Data" prefix (as stored in database)
>>>>>>> 9a3b6f8e
    "Data Privacy & Compliance": "privacy_compliance",
    "Data Ethics & Bias": "ethics_bias",
    "Data Lineage & Traceability": "lineage_traceability",
    "Data Value & Lifecycle Management": "value_lifecycle",
    "Data Governance & Management": "governance_management",
    "Data Security & Access": "security_access",
    "Metadata & Documentation": "metadata_documentation",
    "Data Quality": "quality",
<<<<<<< HEAD
=======

    # Without "Data" prefix (for backwards compatibility)
    "Privacy & Compliance": "privacy_compliance",
    "Ethics & Bias": "ethics_bias",
    "Lineage & Traceability": "lineage_traceability",
    "Value & Lifecycle": "value_lifecycle",
    "Governance & Management": "governance_management",
    "Security & Access": "security_access",
    "Quality": "quality",

    # Overall (no Data prefix)
>>>>>>> 9a3b6f8e
    "Overall": "overall"
}


def get_dimension_filename(dimension: str) -> str:
    """Convert dimension name to filename-safe format with underscores"""
    import re

    # Strict validation to prevent path traversal
    if not dimension or len(dimension) > 100:
        raise ValueError(f"Invalid dimension name length: {dimension}")

    # Only allow alphanumeric, spaces, hyphens, underscores, and ampersands
    if not re.match(r'^[a-zA-Z0-9_\-\s&]+$', dimension):
        raise ValueError(f"Invalid dimension name characters: {dimension}")

    # If dimension is already in the mapped format, use it
    if dimension.lower() in [v.lower() for v in DIMENSION_MAP.values()]:
        return dimension.lower()

    # Otherwise, look it up in the mapping
    return DIMENSION_MAP.get(dimension, dimension.lower().replace(" ", "_").replace("&", ""))


def check_reports_path_exists() -> bool:
    """Check if the reports base path exists"""
    return os.path.exists(REPORTS_BASE_PATH) and os.path.isdir(REPORTS_BASE_PATH)


def get_report_paths(customer_code: str, dimension: str) -> Dict[str, str]:
    """
    Get the full paths for markdown, JSON, and HTML reports

    Args:
        customer_code: Customer code
        dimension: Dimension name

    Returns:
        Dict with 'markdown', 'json', and 'html' paths
    """
    import re

    # Validate customer_code to prevent path traversal
    if not customer_code or len(customer_code) > 50:
        raise ValueError(f"Invalid customer code length: {customer_code}")

    if not re.match(r'^[A-Z0-9_\-]+$', customer_code):
        raise ValueError(f"Invalid customer code characters: {customer_code}")

    dimension_filename = get_dimension_filename(dimension)
    date_str = datetime.now().strftime("%Y%m%d")

    markdown_dir = os.path.join(REPORTS_BASE_PATH, "reports", customer_code)
    json_dir = os.path.join(REPORTS_BASE_PATH, "report_json", customer_code)
    html_dir = os.path.join(REPORTS_BASE_PATH, "reports_html", customer_code)

    markdown_path = os.path.join(markdown_dir, f"{dimension_filename}_report_{date_str}.md")
    json_path = os.path.join(json_dir, f"{dimension_filename}_report_{date_str}.json")
    html_path = os.path.join(html_dir, f"{dimension_filename}_report_{date_str}.html")

    return {
        "markdown": markdown_path,
        "json": json_path,
        "html": html_path,
        "markdown_dir": markdown_dir,
        "json_dir": json_dir,
        "html_dir": html_dir
    }


def create_markdown_report(
    dimension: str,
    customer_code: str,
    customer_name: str,
    overall_metrics: Optional[Dict],
    questions: List[Dict],
    dimension_analysis: Optional[str] = None,
    category_analysis: Optional[Dict] = None,
    process_analysis: Optional[Dict] = None,
    lifecycle_analysis: Optional[Dict] = None,
    comment_insights: Optional[Dict] = None,
    dimension_summaries: Optional[Dict] = None,
    overall_summary: Optional[str] = None
) -> str:
    """
    Create a markdown report with questions table and scores

    Returns:
        Markdown content as string
    """
    date_str = datetime.now().strftime("%Y-%m-%d")

    markdown = f"""# {dimension} Report

**Customer:** {customer_name} ({customer_code})
**Date:** {date_str}
**Dimension:** {dimension}

---

"""

    # Add overall metrics for dimension reports
    if overall_metrics:
        markdown += f"""## Overview

- **Average Score:** {overall_metrics.get('avg_score', 'N/A')}
- **Response Rate:** {overall_metrics.get('response_rate', 'N/A')}
- **Total Responses:** {overall_metrics.get('total_responses', 0)}
- **Total Respondents:** {overall_metrics.get('total_respondents', 0)}/{overall_metrics.get('total_users', 0)}

---

"""

    # Add overall summary for Overall reports
    if overall_summary:
        markdown += f"""## Executive Summary

{overall_summary}

---

"""

    # Add dimension-level analysis
    if dimension_analysis:
        markdown += f"""## Strategic Analysis & Recommendations

{dimension_analysis}

---

"""

    # Add dimension summaries for Overall reports
    if dimension_summaries:
        markdown += """## Dimension Analysis

"""
        for dim, summary in dimension_summaries.items():
            markdown += f"""### {dim}

{summary}

---

"""

    # Add category analysis
    if category_analysis and len(category_analysis) > 0:
        markdown += """## Category Analysis

| Category | Avg Score | % High (8-10) | % Medium (5-7) | % Low (1-4) | Response Count |
|----------|-----------|---------------|----------------|-------------|----------------|
"""
        for cat_name, cat_data in category_analysis.items():
            avg_score = cat_data.get('avg_score', 'N/A')
            avg_score_str = f"{avg_score:.2f}" if isinstance(avg_score, (int, float)) and avg_score is not None else 'N/A'

            score_dist = cat_data.get('score_distribution', {})
            pct_high = score_dist.get('pct_high', 0)
            pct_medium = score_dist.get('pct_medium', 0)
            pct_low = score_dist.get('pct_low', 0)

            pct_high_str = f"{pct_high}%" if pct_high > 0 else "0%"
            pct_medium_str = f"{pct_medium}%" if pct_medium > 0 else "0%"
            pct_low_str = f"{pct_low}%" if pct_low > 0 else "0%"

            count = cat_data.get('count', 0)

            markdown += f"| {cat_name} | {avg_score_str} | {pct_high_str} | {pct_medium_str} | {pct_low_str} | {count} |\n"

        markdown += "\n---\n\n"

    # Add process analysis
    if process_analysis and len(process_analysis) > 0:
        markdown += """## Process Analysis

| Process | Avg Score | % High (8-10) | % Medium (5-7) | % Low (1-4) | Response Count |
|---------|-----------|---------------|----------------|-------------|----------------|
"""
        for proc_name, proc_data in process_analysis.items():
            avg_score = proc_data.get('avg_score', 'N/A')
            avg_score_str = f"{avg_score:.2f}" if isinstance(avg_score, (int, float)) and avg_score is not None else 'N/A'

            score_dist = proc_data.get('score_distribution', {})
            pct_high = score_dist.get('pct_high', 0)
            pct_medium = score_dist.get('pct_medium', 0)
            pct_low = score_dist.get('pct_low', 0)

            pct_high_str = f"{pct_high}%" if pct_high > 0 else "0%"
            pct_medium_str = f"{pct_medium}%" if pct_medium > 0 else "0%"
            pct_low_str = f"{pct_low}%" if pct_low > 0 else "0%"

            count = proc_data.get('count', 0)

            markdown += f"| {proc_name} | {avg_score_str} | {pct_high_str} | {pct_medium_str} | {pct_low_str} | {count} |\n"

        markdown += "\n---\n\n"

    # Add lifecycle analysis
    if lifecycle_analysis and len(lifecycle_analysis) > 0:
        markdown += """## Lifecycle Stage Analysis

| Lifecycle Stage | Avg Score | % High (8-10) | % Medium (5-7) | % Low (1-4) | Response Count |
|----------------|-----------|---------------|----------------|-------------|----------------|
"""
        for lc_name, lc_data in lifecycle_analysis.items():
            avg_score = lc_data.get('avg_score', 'N/A')
            avg_score_str = f"{avg_score:.2f}" if isinstance(avg_score, (int, float)) and avg_score is not None else 'N/A'

            score_dist = lc_data.get('score_distribution', {})
            pct_high = score_dist.get('pct_high', 0)
            pct_medium = score_dist.get('pct_medium', 0)
            pct_low = score_dist.get('pct_low', 0)

            pct_high_str = f"{pct_high}%" if pct_high > 0 else "0%"
            pct_medium_str = f"{pct_medium}%" if pct_medium > 0 else "0%"
            pct_low_str = f"{pct_low}%" if pct_low > 0 else "0%"

            count = lc_data.get('count', 0)

            markdown += f"| {lc_name} | {avg_score_str} | {pct_high_str} | {pct_medium_str} | {pct_low_str} | {count} |\n"

        markdown += "\n---\n\n"

    # Add comment insights
    if comment_insights and comment_insights.get('total_comments', 0) > 0:
        markdown += f"""## Comment Analysis

- **Total Comments:** {comment_insights.get('total_comments', 0)}
- **Positive Comments:** {comment_insights.get('positive_count', 0)}
- **Negative Comments:** {comment_insights.get('negative_count', 0)}
- **Neutral Comments:** {comment_insights.get('neutral_count', 0)}
- **Average Comment Length:** {comment_insights.get('avg_comment_length', 0)} characters

"""

        if comment_insights.get('llm_analysis'):
            markdown += f"""### Sentiment & Themes Analysis

{comment_insights['llm_analysis']}

"""

        markdown += "---\n\n"

    # Add questions table
    if questions and len(questions) > 0:
        markdown += """## Question-Level Details

| Q# | Question | Category | Process | Lifecycle | Avg Score |
|----|----------|----------|---------|-----------|-----------|
"""
        for q in questions:
            q_id = q.get('question_id', '-')
            q_text = q.get('question', 'N/A')
            category = q.get('category', '-')
            process = q.get('process', '-')
            lifecycle = q.get('lifecycle_stage', '-')
            avg_score = q.get('avg_score')
            avg_score_str = f"{avg_score:.2f}" if avg_score is not None else '-'

            # Escape pipe characters in the question text
            q_text = q_text.replace('|', '\\|')

            markdown += f"| {q_id} | {q_text} | {category} | {process} | {lifecycle} | {avg_score_str} |\n"

        markdown += "\n---\n\n"

    markdown += f"""
*Report generated on {datetime.now().strftime("%Y-%m-%d %H:%M:%S")}*
"""

    return markdown


def create_html_report(
    dimension: str,
    customer_code: str,
    customer_name: str,
    overall_metrics: Optional[Dict],
    questions: List[Dict],
    dimension_analysis: Optional[str] = None,
    category_analysis: Optional[Dict] = None,
    process_analysis: Optional[Dict] = None,
    lifecycle_analysis: Optional[Dict] = None,
    comment_insights: Optional[Dict] = None,
    dimension_summaries: Optional[Dict] = None,
    overall_summary: Optional[str] = None,
    category_llm_analyses: Optional[Dict] = None,
    process_llm_analyses: Optional[Dict] = None,
    lifecycle_llm_analyses: Optional[Dict] = None
) -> str:
    """
    Create an HTML report with embedded CSS styled like the on-screen display

    Returns:
        HTML content as string
    """
    import html
    date_str = datetime.now().strftime("%Y-%m-%d")
    time_str = datetime.now().strftime("%Y-%m-%d %H:%M:%S")

    def markdown_to_html(md_text):
        """Simple markdown to HTML converter for analysis text"""
        if not md_text:
            return ""

        # Escape HTML
        text = html.escape(md_text)

        # Convert markdown formatting
        import re
        # Headers
        text = re.sub(r'^### (.*?)$', r'<h4>\1</h4>', text, flags=re.MULTILINE)
        text = re.sub(r'^## (.*?)$', r'<h3>\1</h3>', text, flags=re.MULTILINE)
        text = re.sub(r'^# (.*?)$', r'<h2>\1</h2>', text, flags=re.MULTILINE)

        # Bold
        text = re.sub(r'\*\*(.*?)\*\*', r'<strong>\1</strong>', text)

        # Lists
        lines = text.split('\n')
        in_list = False
        result_lines = []
        for line in lines:
            if line.strip().startswith('- ') or line.strip().startswith('* '):
                if not in_list:
                    result_lines.append('<ul>')
                    in_list = True
                result_lines.append(f'<li>{line.strip()[2:]}</li>')
            elif line.strip().startswith(tuple(f'{i}.' for i in range(10))):
                if not in_list:
                    result_lines.append('<ol>')
                    in_list = True
                # Remove number and dot
                content = re.sub(r'^\d+\.\s*', '', line.strip())
                result_lines.append(f'<li>{content}</li>')
            else:
                if in_list:
                    # Check if previous list was ordered or unordered
                    if '<ol>' in result_lines[-10:]:
                        result_lines.append('</ol>')
                    else:
                        result_lines.append('</ul>')
                    in_list = False
                if line.strip():
                    result_lines.append(f'<p>{line}</p>')
                else:
                    result_lines.append('<br>')

        if in_list:
            if '<ol>' in result_lines[-20:]:
                result_lines.append('</ol>')
            else:
                result_lines.append('</ul>')

        return '\n'.join(result_lines)

    html_content = f"""<!DOCTYPE html>
<html lang="en">
<head>
    <meta charset="UTF-8">
    <meta name="viewport" content="width=device-width, initial-scale=1.0">
    <title>{dimension} Report - {customer_name}</title>
    <style>
        * {{
            margin: 0;
            padding: 0;
            box-sizing: border-box;
        }}

        body {{
            font-family: -apple-system, BlinkMacSystemFont, 'Segoe UI', 'Roboto', 'Helvetica', 'Arial', sans-serif;
            line-height: 1.6;
            color: #333;
            background-color: #f3f4f6;
            padding: 2rem;
        }}

        .container {{
            max-width: 1200px;
            margin: 0 auto;
            background: white;
            padding: 2rem;
            border-radius: 0.5rem;
            box-shadow: 0 1px 3px rgba(0,0,0,0.1);
        }}

        .header {{
            border-bottom: 3px solid #10b981;
            padding-bottom: 1.5rem;
            margin-bottom: 2rem;
        }}

        .header h1 {{
            font-size: 2rem;
            color: #1f2937;
            margin-bottom: 0.5rem;
        }}

        .header .meta {{
            color: #6b7280;
            font-size: 0.95rem;
        }}

        .section {{
            margin-bottom: 2rem;
        }}

        .section h2 {{
            font-size: 1.5rem;
            color: #1f2937;
            margin-bottom: 1rem;
            padding-bottom: 0.5rem;
            border-bottom: 2px solid #e5e7eb;
        }}

        .section h3 {{
            font-size: 1.25rem;
            color: #374151;
            margin-top: 1.5rem;
            margin-bottom: 0.75rem;
        }}

        .section h4 {{
            font-size: 1.1rem;
            color: #4b5563;
            margin-top: 1rem;
            margin-bottom: 0.5rem;
        }}

        .metrics-grid {{
            display: grid;
            grid-template-columns: repeat(auto-fit, minmax(200px, 1fr));
            gap: 1rem;
            margin-bottom: 2rem;
        }}

        .metric-card {{
            background: #f9fafb;
            padding: 1.25rem;
            border-radius: 0.5rem;
            border: 1px solid #e5e7eb;
        }}

        .metric-card .value {{
            font-size: 1.75rem;
            font-weight: bold;
            color: #10b981;
            margin-bottom: 0.25rem;
        }}

        .metric-card .label {{
            font-size: 0.875rem;
            color: #6b7280;
        }}

        .analysis-box {{
            background: linear-gradient(to right, #f0fdf4, #ecfdf5);
            border: 2px solid #86efac;
            border-radius: 0.5rem;
            padding: 1.5rem;
            margin-bottom: 1.5rem;
        }}

        .analysis-box.summary {{
            background: linear-gradient(to right, #faf5ff, #f3e8ff);
            border-color: #d8b4fe;
        }}

        .analysis-box h3 {{
            color: #065f46;
            margin-bottom: 1rem;
            display: flex;
            align-items: center;
        }}

        .analysis-box.summary h3 {{
            color: #6b21a8;
        }}

        .analysis-box .icon {{
            font-size: 1.5rem;
            margin-right: 0.5rem;
        }}

        .facet-analysis {{
            background: #fefce8;
            border: 2px solid #fde047;
            border-radius: 0.5rem;
            padding: 1.5rem;
            margin-bottom: 1.5rem;
        }}

        .facet-analysis h4 {{
            color: #854d0e;
            margin-bottom: 0.75rem;
        }}

        table {{
            width: 100%;
            border-collapse: collapse;
            margin: 1rem 0;
            background: white;
        }}

        table thead {{
            background: #f3f4f6;
        }}

        table th {{
            padding: 0.75rem;
            text-align: left;
            font-weight: 600;
            color: #374151;
            border-bottom: 2px solid #d1d5db;
        }}

        table td {{
            padding: 0.75rem;
            border-bottom: 1px solid #e5e7eb;
        }}

        table tbody tr:hover {{
            background: #f9fafb;
        }}

        .score {{
            font-weight: 600;
            padding: 0.25rem 0.5rem;
            border-radius: 0.25rem;
        }}

        .score.high {{
            background: #d1fae5;
            color: #065f46;
        }}

        .score.medium {{
            background: #fef3c7;
            color: #92400e;
        }}

        .score.low {{
            background: #fee2e2;
            color: #991b1b;
        }}

        .comment-analysis {{
            background: #eff6ff;
            border: 2px solid #93c5fd;
            border-radius: 0.5rem;
            padding: 1.5rem;
            margin-bottom: 1.5rem;
        }}

        .comment-stats {{
            display: grid;
            grid-template-columns: repeat(auto-fit, minmax(150px, 1fr));
            gap: 1rem;
            margin-bottom: 1rem;
        }}

        .comment-stat {{
            background: white;
            padding: 0.75rem;
            border-radius: 0.375rem;
            text-align: center;
        }}

        .comment-stat .value {{
            font-size: 1.25rem;
            font-weight: bold;
            color: #1e40af;
        }}

        .comment-stat .label {{
            font-size: 0.8rem;
            color: #6b7280;
        }}

        .footer {{
            margin-top: 3rem;
            padding-top: 1.5rem;
            border-top: 1px solid #e5e7eb;
            text-align: center;
            color: #6b7280;
            font-size: 0.875rem;
        }}

        p {{
            margin-bottom: 0.75rem;
            line-height: 1.7;
        }}

        ul, ol {{
            margin-left: 1.5rem;
            margin-bottom: 0.75rem;
        }}

        li {{
            margin-bottom: 0.5rem;
        }}

        strong {{
            font-weight: 600;
            color: #1f2937;
        }}

        @media print {{
            body {{
                background: white;
                padding: 0;
            }}

            .container {{
                box-shadow: none;
            }}
        }}
    </style>
</head>
<body>
    <div class="container">
        <div class="header">
            <h1>{html.escape(dimension)} Report</h1>
            <div class="meta">
                <strong>Customer:</strong> {html.escape(customer_name)} ({html.escape(customer_code)})<br>
                <strong>Date:</strong> {date_str}<br>
                <strong>Dimension:</strong> {html.escape(dimension)}
            </div>
        </div>
"""

    # Add overall metrics for dimension reports
    if overall_metrics:
        html_content += f"""
        <div class="section">
            <h2>Overview</h2>
            <div class="metrics-grid">
                <div class="metric-card">
                    <div class="value">{overall_metrics.get('avg_score', 'N/A')}</div>
                    <div class="label">Average Score</div>
                </div>
                <div class="metric-card">
                    <div class="value">{overall_metrics.get('response_rate', 'N/A')}</div>
                    <div class="label">Response Rate</div>
                </div>
                <div class="metric-card">
                    <div class="value">{overall_metrics.get('total_responses', 0)}</div>
                    <div class="label">Total Responses</div>
                </div>
                <div class="metric-card">
                    <div class="value">{overall_metrics.get('total_respondents', 0)}/{overall_metrics.get('total_users', 0)}</div>
                    <div class="label">Respondents</div>
                </div>
            </div>
        </div>
"""

    # Add overall summary for Overall reports
    if overall_summary:
        html_content += f"""
        <div class="section">
            <div class="analysis-box summary">
                <h3><span class="icon">🤖</span>Executive Summary</h3>
                <div class="content">
                    {markdown_to_html(overall_summary)}
                </div>
            </div>
        </div>
"""

    # Add dimension-level analysis
    if dimension_analysis:
        html_content += f"""
        <div class="section">
            <div class="analysis-box">
                <h3><span class="icon">📊</span>Strategic Analysis & Recommendations</h3>
                <div class="content">
                    {markdown_to_html(dimension_analysis)}
                </div>
            </div>
        </div>
"""

    # Add dimension summaries for Overall reports
    if dimension_summaries:
        html_content += """
        <div class="section">
            <h2>Dimension Analysis</h2>
"""
        for dim, summary in dimension_summaries.items():
            html_content += f"""
            <div class="analysis-box">
                <h3>{html.escape(dim)}</h3>
                <div class="content">
                    {markdown_to_html(summary)}
                </div>
            </div>
"""
        html_content += """
        </div>
"""

    # Add category analysis
    if category_analysis and len(category_analysis) > 0:
        html_content += """
        <div class="section">
            <h2>Category Analysis</h2>
            <table>
                <thead>
                    <tr>
                        <th>Category</th>
                        <th>Avg Score</th>
                        <th>% High (8-10)</th>
                        <th>% Medium (5-7)</th>
                        <th>% Low (1-4)</th>
                        <th>Responses</th>
                    </tr>
                </thead>
                <tbody>
"""
        for cat_name, cat_data in category_analysis.items():
            avg_score = cat_data.get('avg_score', 'N/A')
            avg_score_str = f"{avg_score:.2f}" if isinstance(avg_score, (int, float)) and avg_score is not None else 'N/A'

            score_class = 'medium'
            if isinstance(avg_score, (int, float)):
                if avg_score >= 8.0:
                    score_class = 'high'
                elif avg_score < 5.0:
                    score_class = 'low'

            score_dist = cat_data.get('score_distribution', {})
            pct_high = score_dist.get('pct_high', 0)
            pct_medium = score_dist.get('pct_medium', 0)
            pct_low = score_dist.get('pct_low', 0)
            count = cat_data.get('count', 0)

            html_content += f"""
                    <tr>
                        <td><strong>{html.escape(cat_name)}</strong></td>
                        <td><span class="score {score_class}">{avg_score_str}</span></td>
                        <td>{pct_high}%</td>
                        <td>{pct_medium}%</td>
                        <td>{pct_low}%</td>
                        <td>{count}</td>
                    </tr>
"""

        html_content += """
                </tbody>
            </table>
"""

        # Add category LLM analyses
        if category_llm_analyses:
            for cat_name, analysis in category_llm_analyses.items():
                if analysis:
                    html_content += f"""
            <div class="facet-analysis">
                <h4>{html.escape(cat_name)} - Detailed Insights</h4>
                <div class="content">
                    {markdown_to_html(analysis)}
                </div>
            </div>
"""

        html_content += """
        </div>
"""

    # Add process analysis
    if process_analysis and len(process_analysis) > 0:
        html_content += """
        <div class="section">
            <h2>Process Analysis</h2>
            <table>
                <thead>
                    <tr>
                        <th>Process</th>
                        <th>Avg Score</th>
                        <th>% High (8-10)</th>
                        <th>% Medium (5-7)</th>
                        <th>% Low (1-4)</th>
                        <th>Responses</th>
                    </tr>
                </thead>
                <tbody>
"""
        for proc_name, proc_data in process_analysis.items():
            avg_score = proc_data.get('avg_score', 'N/A')
            avg_score_str = f"{avg_score:.2f}" if isinstance(avg_score, (int, float)) and avg_score is not None else 'N/A'

            score_class = 'medium'
            if isinstance(avg_score, (int, float)):
                if avg_score >= 8.0:
                    score_class = 'high'
                elif avg_score < 5.0:
                    score_class = 'low'

            score_dist = proc_data.get('score_distribution', {})
            pct_high = score_dist.get('pct_high', 0)
            pct_medium = score_dist.get('pct_medium', 0)
            pct_low = score_dist.get('pct_low', 0)
            count = proc_data.get('count', 0)

            html_content += f"""
                    <tr>
                        <td><strong>{html.escape(proc_name)}</strong></td>
                        <td><span class="score {score_class}">{avg_score_str}</span></td>
                        <td>{pct_high}%</td>
                        <td>{pct_medium}%</td>
                        <td>{pct_low}%</td>
                        <td>{count}</td>
                    </tr>
"""

        html_content += """
                </tbody>
            </table>
"""

        # Add process LLM analyses
        if process_llm_analyses:
            for proc_name, analysis in process_llm_analyses.items():
                if analysis:
                    html_content += f"""
            <div class="facet-analysis">
                <h4>{html.escape(proc_name)} - Detailed Insights</h4>
                <div class="content">
                    {markdown_to_html(analysis)}
                </div>
            </div>
"""

        html_content += """
        </div>
"""

    # Add lifecycle analysis
    if lifecycle_analysis and len(lifecycle_analysis) > 0:
        html_content += """
        <div class="section">
            <h2>Lifecycle Stage Analysis</h2>
            <table>
                <thead>
                    <tr>
                        <th>Lifecycle Stage</th>
                        <th>Avg Score</th>
                        <th>% High (8-10)</th>
                        <th>% Medium (5-7)</th>
                        <th>% Low (1-4)</th>
                        <th>Responses</th>
                    </tr>
                </thead>
                <tbody>
"""
        for lc_name, lc_data in lifecycle_analysis.items():
            avg_score = lc_data.get('avg_score', 'N/A')
            avg_score_str = f"{avg_score:.2f}" if isinstance(avg_score, (int, float)) and avg_score is not None else 'N/A'

            score_class = 'medium'
            if isinstance(avg_score, (int, float)):
                if avg_score >= 8.0:
                    score_class = 'high'
                elif avg_score < 5.0:
                    score_class = 'low'

            score_dist = lc_data.get('score_distribution', {})
            pct_high = score_dist.get('pct_high', 0)
            pct_medium = score_dist.get('pct_medium', 0)
            pct_low = score_dist.get('pct_low', 0)
            count = lc_data.get('count', 0)

            html_content += f"""
                    <tr>
                        <td><strong>{html.escape(lc_name)}</strong></td>
                        <td><span class="score {score_class}">{avg_score_str}</span></td>
                        <td>{pct_high}%</td>
                        <td>{pct_medium}%</td>
                        <td>{pct_low}%</td>
                        <td>{count}</td>
                    </tr>
"""

        html_content += """
                </tbody>
            </table>
"""

        # Add lifecycle LLM analyses
        if lifecycle_llm_analyses:
            for lc_name, analysis in lifecycle_llm_analyses.items():
                if analysis:
                    html_content += f"""
            <div class="facet-analysis">
                <h4>{html.escape(lc_name)} - Detailed Insights</h4>
                <div class="content">
                    {markdown_to_html(analysis)}
                </div>
            </div>
"""

        html_content += """
        </div>
"""

    # Add comment insights
    if comment_insights and comment_insights.get('total_comments', 0) > 0:
        html_content += f"""
        <div class="section">
            <div class="comment-analysis">
                <h2>Comment Analysis</h2>
                <div class="comment-stats">
                    <div class="comment-stat">
                        <div class="value">{comment_insights.get('total_comments', 0)}</div>
                        <div class="label">Total Comments</div>
                    </div>
                    <div class="comment-stat">
                        <div class="value">{comment_insights.get('positive_count', 0)}</div>
                        <div class="label">Positive</div>
                    </div>
                    <div class="comment-stat">
                        <div class="value">{comment_insights.get('negative_count', 0)}</div>
                        <div class="label">Negative</div>
                    </div>
                    <div class="comment-stat">
                        <div class="value">{comment_insights.get('neutral_count', 0)}</div>
                        <div class="label">Neutral</div>
                    </div>
                    <div class="comment-stat">
                        <div class="value">{int(comment_insights.get('avg_comment_length', 0))}</div>
                        <div class="label">Avg Length</div>
                    </div>
                </div>
"""

        if comment_insights.get('llm_analysis'):
            html_content += f"""
                <div style="margin-top: 1rem; background: white; padding: 1rem; border-radius: 0.375rem;">
                    <h4 style="color: #1e40af; margin-bottom: 0.5rem;">Sentiment & Themes Analysis</h4>
                    {markdown_to_html(comment_insights['llm_analysis'])}
                </div>
"""

        html_content += """
            </div>
        </div>
"""

    # Add questions table
    if questions and len(questions) > 0:
        html_content += """
        <div class="section">
            <h2>Question-Level Details</h2>
            <table>
                <thead>
                    <tr>
                        <th>Q#</th>
                        <th>Question</th>
                        <th>Category</th>
                        <th>Process</th>
                        <th>Lifecycle</th>
                        <th>Avg Score</th>
                    </tr>
                </thead>
                <tbody>
"""
        for q in questions:
            q_id = q.get('question_id', '-')
            q_text = html.escape(q.get('question', 'N/A'))
            category = html.escape(q.get('category', '-'))
            process = html.escape(q.get('process', '-'))
            lifecycle = html.escape(q.get('lifecycle_stage', '-'))
            avg_score = q.get('avg_score')
            avg_score_str = f"{avg_score:.2f}" if avg_score is not None else '-'

            score_class = 'medium'
            if avg_score is not None:
                if avg_score >= 8.0:
                    score_class = 'high'
                elif avg_score < 5.0:
                    score_class = 'low'

            html_content += f"""
                    <tr>
                        <td>{q_id}</td>
                        <td>{q_text}</td>
                        <td>{category}</td>
                        <td>{process}</td>
                        <td>{lifecycle}</td>
                        <td><span class="score {score_class}">{avg_score_str}</span></td>
                    </tr>
"""

        html_content += """
                </tbody>
            </table>
        </div>
"""

    # Footer
    html_content += f"""
        <div class="footer">
            <p>Report generated on {time_str}</p>
            <p>This report was automatically generated by the Entrust Data Trust Assessment platform.</p>
        </div>
    </div>
</body>
</html>
"""

    return html_content


def save_reports(
    customer_code: str,
    customer_name: str,
    dimension: str,
    report_data: Dict,
    rag_context: Optional[str] = None,
    customer=None
) -> Dict[str, Optional[str]]:
    """
    Save reports in markdown, JSON, and HTML formats using customer storage configuration

    Args:
        customer_code: Customer code
        customer_name: Customer name
        dimension: Dimension name
        report_data: Complete report data dictionary
        rag_context: Optional RAG context that was retrieved
        customer: Customer model instance (for storage configuration)

    Returns:
        Dict with 'markdown_path', 'json_path', and 'html_path' (None if path doesn't exist or save failed)
    """
    result = {
        "markdown_path": None,
        "json_path": None,
        "html_path": None,
        "error": None,
        "storage_type": "LOCAL"  # Default
    }

    try:
        # Initialize storage service with customer configuration
        storage_service = StorageService(customer)
        result["storage_type"] = storage_service.storage_type

        # For cloud storage, check if local path exists for fallback
        if storage_service.storage_type != "LOCAL" and storage_service.fallback_enabled:
            if not check_reports_path_exists():
                logger.warning(f"Local fallback path {REPORTS_BASE_PATH} does not exist. Cloud-only mode.")

        paths = get_report_paths(customer_code, dimension)

        # Create directories if using local storage or fallback
        if storage_service.storage_type == "LOCAL" or storage_service.fallback_enabled:
            if check_reports_path_exists():
                os.makedirs(paths['markdown_dir'], exist_ok=True)
                os.makedirs(paths['json_dir'], exist_ok=True)
                os.makedirs(paths['html_dir'], exist_ok=True)

        # Create markdown report
        markdown_content = create_markdown_report(
            dimension=dimension,
            customer_code=customer_code,
            customer_name=customer_name,
            overall_metrics=report_data.get('overall_metrics'),
            questions=report_data.get('questions', []) or report_data.get('overall_stats', {}).get('dimensions', []),
            dimension_analysis=report_data.get('dimension_llm_analysis'),
            category_analysis=report_data.get('category_analysis'),
            process_analysis=report_data.get('process_analysis'),
            lifecycle_analysis=report_data.get('lifecycle_analysis'),
            comment_insights=report_data.get('comment_insights'),
            dimension_summaries=report_data.get('dimension_summaries'),
            overall_summary=report_data.get('overall_summary')
        )

        # Save markdown
        success, error = storage_service.save_file(paths['markdown'], markdown_content, 'text/markdown')
        if success:
            result['markdown_path'] = paths['markdown']
            logger.info(f"Saved markdown report: {paths['markdown']}")
        else:
            logger.error(f"Failed to save markdown report: {error}")

        # Create HTML report
        html_content = create_html_report(
            dimension=dimension,
            customer_code=customer_code,
            customer_name=customer_name,
            overall_metrics=report_data.get('overall_metrics'),
            questions=report_data.get('questions', []) or report_data.get('overall_stats', {}).get('dimensions', []),
            dimension_analysis=report_data.get('dimension_llm_analysis'),
            category_analysis=report_data.get('category_analysis'),
            process_analysis=report_data.get('process_analysis'),
            lifecycle_analysis=report_data.get('lifecycle_analysis'),
            comment_insights=report_data.get('comment_insights'),
            dimension_summaries=report_data.get('dimension_summaries'),
            overall_summary=report_data.get('overall_summary'),
            category_llm_analyses=report_data.get('category_llm_analyses'),
            process_llm_analyses=report_data.get('process_llm_analyses'),
            lifecycle_llm_analyses=report_data.get('lifecycle_llm_analyses')
        )

        # Save HTML
        success, error = storage_service.save_file(paths['html'], html_content, 'text/html')
        if success:
            result['html_path'] = paths['html']
            logger.info(f"Saved HTML report: {paths['html']}")
        else:
            logger.error(f"Failed to save HTML report: {error}")

        # Create JSON report with full context
        json_data = {
            "customer_code": customer_code,
            "customer_name": customer_name,
            "dimension": dimension,
            "generated_at": datetime.now().isoformat(),
            "report_data": report_data,
            "rag_context": rag_context
        }

<<<<<<< HEAD
        # Save JSON
        json_content = json.dumps(json_data, indent=2, ensure_ascii=False)
        success, error = storage_service.save_file(paths['json'], json_content, 'application/json')
        if success:
            result['json_path'] = paths['json']
            logger.info(f"Saved JSON report: {paths['json']}")
        else:
            logger.error(f"Failed to save JSON report: {error}")

        # Report summary
        if result['markdown_path'] or result['json_path'] or result['html_path']:
            logger.info(f"Report saved successfully to {result['storage_type']} storage")
        else:
            result["error"] = "Failed to save any report files"
=======
        # Save JSON with custom encoder to handle datetime and other types
        with open(paths['json'], 'w', encoding='utf-8') as f:
            json.dump(json_data, f, indent=2, ensure_ascii=False, cls=DateTimeEncoder)
        result['json_path'] = paths['json']
        logger.info(f"Saved JSON report to {paths['json']}")
>>>>>>> 9a3b6f8e

    except Exception as e:
        logger.error(f"Error saving reports: {str(e)}\n{traceback.format_exc()}")
        result["error"] = str(e)

    return result


def get_cached_report(customer_code: str, dimension: str, survey_updated_at: datetime) -> Optional[Dict]:
    """
    Get cached report if it exists and is newer than the survey update time

    Args:
        customer_code: Customer code
        dimension: Dimension name
        survey_updated_at: When the survey was last updated

    Returns:
        Cached report data or None if not available/stale
    """
    if not check_reports_path_exists():
        return None

    try:
        paths = get_report_paths(customer_code, dimension)
        json_path = paths['json']

        # Check if JSON report exists
        if not os.path.exists(json_path):
            logger.info(f"No cached report found at {json_path}")
            return None

        # Check file modification time
        file_mtime = datetime.fromtimestamp(os.path.getmtime(json_path))

        # If survey was updated after report was generated, cache is stale
        if survey_updated_at and file_mtime < survey_updated_at:
            logger.info(f"Cached report is stale (report: {file_mtime}, survey: {survey_updated_at})")
            return None

        # Load and return cached report
        with open(json_path, 'r', encoding='utf-8') as f:
            cached_data = json.load(f)

        logger.info(f"Using cached report from {json_path}")
        return cached_data.get('report_data')

    except Exception as e:
        logger.error(f"Error loading cached report: {str(e)}")
        return None


def check_report_exists_for_today(customer_code: str, dimension: str) -> Dict[str, bool]:
    """
    Check if reports exist for today for a given dimension

    Args:
        customer_code: Customer code
        dimension: Dimension name

    Returns:
        Dict with boolean flags for markdown, json, and html existence
    """
    if not check_reports_path_exists():
        return {
            "markdown_exists": False,
            "json_exists": False,
            "html_exists": False
        }

    try:
        paths = get_report_paths(customer_code, dimension)

        return {
            "markdown_exists": os.path.exists(paths['markdown']),
            "json_exists": os.path.exists(paths['json']),
            "html_exists": os.path.exists(paths['html']),
            "html_path": paths['html'] if os.path.exists(paths['html']) else None
        }

    except Exception as e:
        logger.error(f"Error checking report existence: {str(e)}")
        return {
            "markdown_exists": False,
            "json_exists": False,
            "html_exists": False
        }<|MERGE_RESOLUTION|>--- conflicted
+++ resolved
@@ -5,11 +5,8 @@
 from datetime import datetime
 from typing import Dict, Optional, List
 from pathlib import Path
-<<<<<<< HEAD
 from .storage_service import StorageService
-=======
 from decimal import Decimal
->>>>>>> 9a3b6f8e
 
 logger = logging.getLogger(__name__)
 
@@ -29,14 +26,9 @@
 REPORTS_BASE_PATH = "/app/entrust"
 
 # Dimension mapping with underscores to avoid spaces
-<<<<<<< HEAD
-# Maps actual dimension names from database to filename-safe format
-DIMENSION_MAP = {
-=======
 # Supports both with and without "Data" prefix
 DIMENSION_MAP = {
     # With "Data" prefix (as stored in database)
->>>>>>> 9a3b6f8e
     "Data Privacy & Compliance": "privacy_compliance",
     "Data Ethics & Bias": "ethics_bias",
     "Data Lineage & Traceability": "lineage_traceability",
@@ -45,8 +37,6 @@
     "Data Security & Access": "security_access",
     "Metadata & Documentation": "metadata_documentation",
     "Data Quality": "quality",
-<<<<<<< HEAD
-=======
 
     # Without "Data" prefix (for backwards compatibility)
     "Privacy & Compliance": "privacy_compliance",
@@ -58,7 +48,6 @@
     "Quality": "quality",
 
     # Overall (no Data prefix)
->>>>>>> 9a3b6f8e
     "Overall": "overall"
 }
 
@@ -1188,9 +1177,8 @@
             "rag_context": rag_context
         }
 
-<<<<<<< HEAD
-        # Save JSON
-        json_content = json.dumps(json_data, indent=2, ensure_ascii=False)
+        # Save JSON with custom encoder to handle datetime and other types
+        json_content = json.dumps(json_data, indent=2, ensure_ascii=False, cls=DateTimeEncoder)
         success, error = storage_service.save_file(paths['json'], json_content, 'application/json')
         if success:
             result['json_path'] = paths['json']
@@ -1203,13 +1191,6 @@
             logger.info(f"Report saved successfully to {result['storage_type']} storage")
         else:
             result["error"] = "Failed to save any report files"
-=======
-        # Save JSON with custom encoder to handle datetime and other types
-        with open(paths['json'], 'w', encoding='utf-8') as f:
-            json.dump(json_data, f, indent=2, ensure_ascii=False, cls=DateTimeEncoder)
-        result['json_path'] = paths['json']
-        logger.info(f"Saved JSON report to {paths['json']}")
->>>>>>> 9a3b6f8e
 
     except Exception as e:
         logger.error(f"Error saving reports: {str(e)}\n{traceback.format_exc()}")
